package org.hamcrest;

import org.junit.Test;

<<<<<<< HEAD
import static org.junit.Assert.assertEquals;
=======
import java.util.Arrays;
import java.util.Iterator;
>>>>>>> 5098600e

public final class BaseDescriptionTest {

    private final StringBuilder result = new StringBuilder();

    private final BaseDescription baseDescription = new BaseDescription() {
        @Override protected void append(char c) {
            result.append(c);
        }
    };

    @Test public void 
    describesAppendedNullValue() {
        baseDescription.appendValue(null);
        assertEquals("null", result.toString());
    }

    @Test public void 
    quotesAppendedStringValue() {
        baseDescription.appendValue("foo");
        assertEquals("\"foo\"", result.toString());
    }

    @Test public void 
    quotesAppendedCharacterValue() {
        baseDescription.appendValue('f');
        assertEquals("\"f\"", result.toString());
    }

    @Test public void 
    bracketsAppendedShortValue() {
        baseDescription.appendValue(Short.valueOf("2"));
        assertEquals("<2s>", result.toString());
    }

    @Test public void 
    bracketsAppendedLongValue() {
        baseDescription.appendValue(Long.valueOf("2"));
        assertEquals("<2L>", result.toString());
    }

    @Test public void 
    bracketsAppendedFloatValue() {
        baseDescription.appendValue(Float.valueOf("1.2"));
        assertEquals("<1.2F>", result.toString());
    }

    @Test public void 
    describesAppendedArrayValue() {
        baseDescription.appendValue(new String[] {"2", "3"});
        assertEquals("[\"2\", \"3\"]", result.toString());
    }

    @Test public void
    describesAppendedIterableValue() {
        baseDescription.appendValue(new Iterable<String>() {
            @Override
            public Iterator<String> iterator() {
                return Arrays.asList("2", "3").iterator();
            }
        });
        assertEquals("<[\"2\", \"3\"]>", result.toString());
    }

    @Test public void
    bracketsAppendedObjectValue() {
        final Object value = new Object();
        baseDescription.appendValue(value);
        assertEquals("<" + value.toString() + ">", result.toString());
    }
    
    @Test public void 
    safelyDescribesAppendedValueOfObjectWhoseToStringThrowsAnException() {
        final Object value = new Object() {
            @Override public String toString() {
                throw new UnsupportedOperationException();
            }
        };
        
        final String expected = value.getClass().getName() + "@" + Integer.toHexString(value.hashCode());
        baseDescription.appendValue(value);
        assertEquals("<" + expected + ">", result.toString());
    }
}<|MERGE_RESOLUTION|>--- conflicted
+++ resolved
@@ -2,12 +2,10 @@
 
 import org.junit.Test;
 
-<<<<<<< HEAD
-import static org.junit.Assert.assertEquals;
-=======
 import java.util.Arrays;
 import java.util.Iterator;
->>>>>>> 5098600e
+
+import static org.junit.Assert.assertEquals;
 
 public final class BaseDescriptionTest {
 
@@ -19,49 +17,50 @@
         }
     };
 
-    @Test public void 
+    @Test public void
     describesAppendedNullValue() {
         baseDescription.appendValue(null);
         assertEquals("null", result.toString());
     }
 
-    @Test public void 
+    @Test public void
     quotesAppendedStringValue() {
         baseDescription.appendValue("foo");
         assertEquals("\"foo\"", result.toString());
     }
 
-    @Test public void 
+    @Test public void
     quotesAppendedCharacterValue() {
         baseDescription.appendValue('f');
         assertEquals("\"f\"", result.toString());
     }
 
-    @Test public void 
+    @Test public void
     bracketsAppendedShortValue() {
         baseDescription.appendValue(Short.valueOf("2"));
         assertEquals("<2s>", result.toString());
     }
 
-    @Test public void 
+    @Test public void
     bracketsAppendedLongValue() {
         baseDescription.appendValue(Long.valueOf("2"));
         assertEquals("<2L>", result.toString());
     }
 
-    @Test public void 
+    @Test public void
     bracketsAppendedFloatValue() {
         baseDescription.appendValue(Float.valueOf("1.2"));
         assertEquals("<1.2F>", result.toString());
     }
 
-    @Test public void 
+    @Test public void
     describesAppendedArrayValue() {
         baseDescription.appendValue(new String[] {"2", "3"});
         assertEquals("[\"2\", \"3\"]", result.toString());
     }
 
-    @Test public void
+    @Test
+    public void
     describesAppendedIterableValue() {
         baseDescription.appendValue(new Iterable<String>() {
             @Override
@@ -78,15 +77,15 @@
         baseDescription.appendValue(value);
         assertEquals("<" + value.toString() + ">", result.toString());
     }
-    
-    @Test public void 
+
+    @Test public void
     safelyDescribesAppendedValueOfObjectWhoseToStringThrowsAnException() {
         final Object value = new Object() {
             @Override public String toString() {
                 throw new UnsupportedOperationException();
             }
         };
-        
+
         final String expected = value.getClass().getName() + "@" + Integer.toHexString(value.hashCode());
         baseDescription.appendValue(value);
         assertEquals("<" + expected + ">", result.toString());
