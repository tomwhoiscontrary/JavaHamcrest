--- conflicted
+++ resolved
@@ -7,11 +7,7 @@
 
 
 public class StringContainsInOrderTest extends AbstractMatcherTest {
-<<<<<<< HEAD
-    Matcher<String> m = stringContainsInOrder("a", "b", "c");
-=======
-    StringContainsInOrder m = new StringContainsInOrder(asList("a", "b", "c", "c"));
->>>>>>> 5f1362ec
+    Matcher<String> m = stringContainsInOrder("a", "b", "c", "c");
 
     @Override
     protected Matcher<?> createMatcher() {
